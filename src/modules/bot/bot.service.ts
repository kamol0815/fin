--- conflicted
+++ resolved
@@ -967,32 +967,6 @@
         logger.warn('Failed to acknowledge agreement callback', { error });
       }
 
-<<<<<<< HEAD
-      if (subscriptionUrl) {
-        try {
-          await ctx.answerCallbackQuery({ url: subscriptionUrl });
-        } catch (error) {
-          logger.warn('Failed to open subscription link via callback', {
-            error,
-          });
-          try {
-            await ctx.answerCallbackQuery();
-          } catch (fallbackError) {
-            logger.warn('Failed to acknowledge agreement callback', {
-              error: fallbackError,
-            });
-          }
-        }
-
-        const keyboard = new InlineKeyboard()
-          .url('🎁 Uzcard/Humo (30 kun bepul)', subscriptionUrl)
-          .row()
-          .text('🔙 Asosiy menyu', 'main_menu');
-
-        const message =
-          '🎁 <b>Uzcard/Humo kartangizni bog\'lash uchun havola yuborildi.</b>\n\n' +
-          'Havola avtomatik ravishda ochilishi kerak. Agar ochilmasa, "🎁 Uzcard/Humo (30 kun bepul)" tugmasini bosib qayta urinib ko\'rishingiz mumkin.';
-=======
       const selectedService = ctx.session.selectedService || 'yulduz';
       ctx.session.pendingSubscriptionUrl = this.STATIC_UZCARD_LINK;
 
@@ -1000,7 +974,6 @@
         .url('🎁 Obuna bolish ✅ Uzcard/Humo (30 kun bepul)', this.STATIC_UZCARD_LINK)
         .row()
         .text('🔙 Asosiy menyu', 'main_menu');
->>>>>>> 8a65af1e
 
       const message =
         '🎁 <b>Uzcard/Humo kartangizni bog\'lash uchun havola yuborildi!</b>\n\n' +
@@ -1016,27 +989,17 @@
 
   private buildTermsMessage(ctx: BotContext) {
     const termsUrl = this.subscriptionTermsLink || "https://telegra.ph/Yulduzlar-Bashorati--OMMAVIY-OFERTA-10-29";
-    const subscriptionStaticUrl =
-      'http://213.230.110.176:8989/api/payment-link/uzcard?token=eyJ1aWQiOiI2OTAxYzBhYWVlYzdjNjc5ZWVmNjFhMmIiLCJwaWQiOiI2OTAxYzBhNmVlYzdjNjc5ZWVmNjFhMTAiLCJzdmMiOiJ5dWxkdXoifQ.NaSUk3aNE--jH0uGRYZxs5pONMf0hyBelmvKFzHWTxM';
 
     const keyboard = new InlineKeyboard()
       .url('📄 Foydalanish shartlari', termsUrl)
       .row()
-<<<<<<< HEAD
-      .url('🎁 Uzcard/Humo (30 kun bepul)', subscriptionStaticUrl);
-=======
       .url('🎁 Obuna bolish ✅ Uzcard/Humo (30 kun bepul)', this.STATIC_UZCARD_LINK);
->>>>>>> 8a65af1e
 
     const message =
       '📜 <b>Foydalanish shartlari:</b>\n\n' +
       "Iltimos, obuna bo'lishdan oldin foydalanish shartlari bilan tanishib chiqing.\n\n" +
       `${this.buildCancellationNotice(ctx.from?.id)}\n\n` +
-<<<<<<< HEAD
-      'Tugmani bosib foydalanish shartlarini o\'qishingiz mumkin. Shartlarni qabul qilganingizdan so\'ng "🎁 Uzcard/Humo (30 kun bepul)" tugmasini bosing.';
-=======
       'Foydalanish shartlari tugmasini bosib ommaviy ofertetani o\'qishingiz mumkin. Shartlarni qabul qilganingizdan so\'ng "🎁 Obuna bo\'lish ✅ Uzcard/Humo (30 kun bepul)" tugmasini bosing.';
->>>>>>> 8a65af1e
 
     return { message, keyboard };
   }
